#!/usr/bin/env python
# -*- coding: utf-8 -*-

"""
Functions that handle the reading data files and extracting their information
as a pandas.DataFrame. Also include wrapper functions that select and index
the information. Prefers the use o the wrapper instead the private functions
for better error handling. Both levels are convered by test cases.
"""

import logging
from StringIO import StringIO
from collections import Iterable
from os import path

import pandas as pd
from lxml import etree

from config import defaults
from utils import fetch_files
from utils import get_url_or_retry
from utils import is_valid

log = logging.getLogger(__name__)

__all__ = ["select_cif", "select_sifts", "select_dssp", "select_validation",
           "sifts_best", "_rcsb_description"]


##############################################################################
# Private methods
##############################################################################
def _to_unique(series):
    """Lambda-like expression for returning unique elements of a Series.
    :param series: pandas.Series
    :return: pandas.Series
    """
    return series.unique()


def _dssp(filename):
    """Parses DSSP file output to a pandas DataFrame.

    :param filename: input SIFTS xml file
    :return: pandas table dataframe
    """
    # column width descriptors
    cols_widths = ((0, 5), (6, 11), (11, 12), (13, 14), (16, 17), (35, 38),
                   (103, 109), (109, 115))
    # simplified headers for the table
    dssp_header = ("dssp_index", "icode", "chain_id", "aa", "ss", "acc", "phi",
                   "psi")
    dssp_table = pd.read_fwf(filename, skiprows=28, names=dssp_header,
                             colspecs=cols_widths, index_col=0,
                             compression=None)
    if dssp_table.empty:
        log.error('DSSP file {} resulted in a empty Dataframe'.format(filename))
        raise ValueError('DSSP file {} resulted in a empty Dataframe'.format(
            filename))
    return dssp_table


def _mmcif_atom(filename, delimiter=None):
    """Parse mmCIF ATOM and HETEROATOM lines to a pandas DataFrame.

    :param filename: input CIF file path
    :return: pandas table dataframe
    """

    _header_mmcif = []
    lines = []
    with open(filename) as inlines:
        for line in inlines:
            if line.startswith("_atom_site."):
                _header_mmcif.append(line.split('.')[1].rstrip())
            elif line.startswith("ATOM"):
                lines.append(line)
            elif line.startswith("HETATM"):
                lines.append(line)
    lines = "".join(lines)

    if delimiter is None:
        return pd.read_table(StringIO(lines),
                             delim_whitespace=True,
                             low_memory=False,
                             names=_header_mmcif,
                             compression=None)
    else:
        return pd.read_table(StringIO(lines),
                             sep=str(delimiter),
                             low_memory=False,
                             names=_header_mmcif,
                             compression=None)


def _sifts_residues(filename, cols=None):
    """Parses the residue fields of a SIFTS XML file to a pandas DataFrame

    :param filename: input SIFTS xml file
    :return: pandas table dataframe
    """

    tree = etree.parse(filename)
    root = tree.getroot()
    namespace = root.nsmap[None]
    nsmap = {'ns': namespace}
    cross_reference = "{{{}}}crossRefDb".format(namespace)
    residue_detail = "{{{}}}residueDetail".format(namespace)
    rows = []
    reference = root.attrib['dbCoordSys']

    for segment in root.iterfind('.//ns:entity[@type="protein"]',
                                 namespaces=nsmap):
        for list_residue in segment.iterfind('.//ns:listResidue',
                                             namespaces=nsmap):
            for residue in list_residue:
                # get residue annotations
                residue_annotation = {}
                # key, value pairs
                for k, v in residue.attrib.items():
                    # skipping dbSource
                    if k == 'dbSource':
                        continue
                    # renaming all keys with dbSource prefix
                    try:
                        k = "{}_{}".format(residue.attrib["dbSource"], k)
                    except KeyError:
                        k = "{}_{}".format("REF", k)
                    # adding to the dictionary
                    residue_annotation[k] = v
                # parse extra annotations for each residue
                for annotation in residue:
                    for k, v in annotation.attrib.items():
                        # crossRefDb entries
                        if annotation.tag == cross_reference:
                            # skipping dbSource
                            if k == 'dbSource':
                                continue

                            # renaming all keys with dbSource prefix
                            try:
                                k = "{}_{}".format(
                                    annotation.attrib["dbSource"], k)
                            except KeyError:
                                k = "{}_{}".format("REF", k)

                        # residueDetail entries
                        elif annotation.tag == residue_detail:
                            if annotation.attrib["property"] == 'Annotation':
                                k = 'is ' + annotation.text.lower()
                                k = k.replace(' ', '_')
                                v = True
                            else:
                                k = "_".join([annotation.attrib["dbSource"],
                                              annotation.attrib["property"]])
                                # value is the text field in the XML
                                v = annotation.text

                        # adding to the dictionary
                        try:
                            if v in residue_annotation[k]:
                                continue
                            residue_annotation[k].append(v)
                        except KeyError:
                            residue_annotation[k] = v
                        except AttributeError:
                            residue_annotation[k] = [residue_annotation[k]]
                            residue_annotation[k].append(v)
                        except TypeError:
                            # bool column for annotation
                            residue_annotation[k] = v

                rows.append(residue_annotation)
    if cols:
        data = pd.DataFrame(rows, columns=cols)
    else:
        data = pd.DataFrame(rows)
    data.columns = [
        col if not col.startswith("PDBe")  # this should come from reference
        else col.replace(reference, "REF")
        for col in data.columns]
    return data


def _sifts_regions(filename):
    """Parse ther region field of the SIFTS XML file to a pandas dataframe

    :param filename: input SIFTS xml file path
    :return: pandas table dataframe
    """

    if not path.isfile(filename):
        raise IOError('File {} not found or unavailable.'.format(filename))

    tree = etree.parse(filename)
    root = tree.getroot()
    namespace = 'http://www.ebi.ac.uk/pdbe/docs/sifts/eFamily.xsd'
    namespace_map = {'ns': namespace}
    db_reference = "{{{}}}db".format(namespace)
    db_detail = "{{{}}}dbDetail".format(namespace)
    rows = []
    regions = {}

    for segment in root.find('.//ns:entity[@type="protein"]',
                             namespaces=namespace_map):
        for region in segment.find('.//ns:listMapRegion',
                                   namespaces=namespace_map):
            # get region annotations
            region_annotation = {}

            # parse extra annotations for each region
            for annotation in region:
                for k, v in annotation.attrib.items():
                    # db entries
                    if annotation.tag == db_reference:
                        # skipping dbSource
                        if k == 'dbSource':
                            continue

                        start = region.attrib['start']
                        end = region.attrib['end']
                        coord = annotation.attrib.get('dbCoordSys', '')
                        region_annotation['Start'] = start
                        region_annotation['End'] = end

                        # region id
                        r = (start, end, coord)

                        # renaming all keys with dbSource prefix
                        k = "{}_{}".format(annotation.attrib["dbSource"], k)

                    # dbDetail entries
                    elif annotation.tag == db_detail:
                        # joining dbSource and property keys
                        k = "_".join([annotation.attrib["dbSource"],
                                      annotation.attrib["property"]])
                        # value is the text field in the XML
                        v = annotation.text

                    # adding to the dictionary
                    try:
                        if v in region_annotation[k]:
                            continue
                        region_annotation[k].append(v)
                    except KeyError:
                        region_annotation[k] = v
                    except AttributeError:
                        region_annotation[k] = [region_annotation[k]]
                        region_annotation[k].append(v)

                    if r not in regions:
                        regions[r] = [region_annotation]
                    else:
                        regions[r].append(region_annotation)

        # group regions together
        for region in regions:
            region_annotation = {}
            for region_annot in regions[region]:
                for k in region_annot:
                    v = region_annot[k]
                    try:
                        if v in region_annotation[k]:
                            continue
                        region_annotation[k].append(v)
                    except KeyError:
                        region_annotation[k] = v
                    except AttributeError:
                        region_annotation[k] = [region_annotation[k]]
                        region_annotation[k].append(v)

            rows.append(region_annotation)
    return pd.DataFrame(rows)


def _pdb_uniprot_sifts_mapping(identifier):
    """Queries the PDBe API for SIFTS mapping between PDB - UniProt. One to many
     relationship expected.

    :param identifier: PDB id
    :return: pandas table dataframe
    """

    if not is_valid(identifier, 'pdbe'):
        raise ValueError(
            "{} is not a valid PDB identifier.".format(identifier))

    sifts_endpoint = "mappings/uniprot/"
    url = defaults.api_pdbe + sifts_endpoint + identifier
    information = get_url_or_retry(url, json=True)

    rows = []
    for uniprot in information[identifier]['UniProt']:
        uniprots = {'uniprot_id': uniprot}
        rows.append(uniprots)
    return pd.DataFrame(rows)


def _uniprot_pdb_sifts_mapping(identifier):
    """Queries the PDBe API for SIFTS mapping between UniProt - PDB entries.
    One to many relationship expected.

    :param identifier: UniProt ID
    :return: pandas table dataframe
    """
    sifts_endpoint = "mappings/best_structures/"
    url = defaults.api_pdbe + sifts_endpoint + str(identifier)
    information = get_url_or_retry(url, json=True)

    rows = []
    for entry in information[identifier]:
        rows.append(entry)
    return pd.DataFrame(rows)


def _pdb_validation_to_table(filename, global_parameters=False):
    """Parse the PDB's validation validation file to a pandas DataFrame. Private
     method, prefer its higher level wrapper.

    :type global_parameters: bool
    :param filename: path to file
    :return: table with validation information
    :rtype: pandas.DataFrame
    """
    if not path.isfile(filename):
        raise IOError('File {} not found or unavailable.'.format(filename))

    tree = etree.parse(filename)
    root = tree.getroot()
    if global_parameters:
        global_parameters = root.find('Entry').attrib
        log.info(global_parameters)
    rows = []
    header = set()
    for i, elem in enumerate(root.iterfind('ModelledSubgroup')):
        rows.append(dict(elem.attrib))
        header.update(rows[-1].keys())
    for row in rows:
        not_in = {k: None for k in header.difference(row.keys())}
        row.update(not_in)
    df = pd.DataFrame(rows, columns=header)
    return df


##############################################################################
# Public methods
##############################################################################
def selector(table, attribute, value):
    """

    :param table:
    :param attribute:
    :param value:
    :return:
    """
    return table[attribute].isin(value)


def select_cif(pdb_id, models='first', chains=None, lines=('ATOM',),
               method='CA'):
    """
    Produce table read from mmCIF file.

    :param method:
    :param pdb_id: PDB identifier
    :param models: protein structure entity
    :param chains: protein structure chain
    :param lines: choice of ATOM, HETEROATOMS or both.
    :return: Table read to be joined
    """
    # cant hardcode the atoms

    cif_path = path.join(defaults.db_mmcif, pdb_id + '.cif')

    try:
        cif_table = _mmcif_atom(cif_path)
    except IOError:
        cif_path = fetch_files(pdb_id, sources='cif',
                               directory=defaults.db_mmcif)[0]
        cif_table = _mmcif_atom(cif_path)

    if models:
        if models == 'first':
            models = cif_table.pdbx_PDB_model_num.iloc[0]

        if isinstance(models, int):
            models = [models]
            try:
                cif_table = cif_table[(
                    cif_table.pdbx_PDB_model_num.isin(models))]
            except AttributeError:
                err = 'Structure {} has only one model, which was kept'.format
                log.info(err(pdb_id))

    if chains:
        if isinstance(chains, str):
            chains = [chains]
        cif_table = cif_table[cif_table.auth_asym_id.isin(chains)]
        if cif_table.empty:
            raise TypeError('Structure {} does not contain {} chain'.format(
                pdb_id, ' '.join(chains)))

    if lines:
        if isinstance(lines, str):
            lines = [lines]
        cif_table = cif_table[cif_table.group_PDB.isin(lines)]

    cif_table = cif_table[cif_table.label_atom_id == 'CA']

    if not cif_table['auth_seq_id'].duplicated().any():
        return cif_table.set_index(['auth_seq_id'])

    elif len(cif_table.label_alt_id.unique()) > 1:
        idx = cif_table.groupby(['auth_seq_id']).occupancy.idxmax()
        cif_table = cif_table.ix[idx]
        return cif_table.set_index(['auth_seq_id'])

    elif len(cif_table.pdbx_PDB_ins_code.unique()) > 1:
        cif_table.pdbx_PDB_ins_code.replace("?", "", inplace=True)
        cif_table.auth_seq_id = cif_table.auth_seq_id.astype(str) + \
                                cif_table.pdbx_PDB_ins_code
        return cif_table.set_index(['auth_seq_id'])

    elif not cif_table['pdbe_label_seq_id'].duplicated().any():
        return cif_table.set_index(['pdbe_label_seq_id'])

    log.error('Failed to find unique index for {}'.format(cif_path))
    return cif_table.set_index(['auth_seq_id'])


def select_dssp(pdb_id, chains=None):
    """
    Produce table from DSSP file output.

    :param pdb_id: PDB identifier
    :param chains: PDB protein chain
    :return: pandas dataframe
    """

    dssp_path = path.join(defaults.db_dssp, pdb_id + '.dssp')
    try:
        dssp_table = _dssp(dssp_path)
    except IOError:
        dssp_path = fetch_files(pdb_id, sources='dssp',
                                directory=defaults.db_dssp)[0]
        dssp_table = _dssp(dssp_path)
    except StopIteration:
        raise IOError('{} is unreadable.'.format(dssp_path))
    if chains is None:
        pass
    else:
        if isinstance(chains, str):
            chains = [chains]
        sel = dssp_table.chain_id.isin(chains)
        if not dssp_table[sel].empty:
            dssp_table = dssp_table[sel]
        else:
            raise ValueError('{} structure DSSP file does not have chains {}'
                             ''.format(pdb_id, ' '.join(chains)))
    if chains and dssp_table.icode.duplicated().any():
        log.info('DSSP file for {} has not unique index'.format(pdb_id))

    return dssp_table.set_index(['icode'])


def select_sifts(pdb_id, chains=None):
    """
    Produce table ready from SIFTS XML file.

    :param pdb_id: PDB identifier
    :param chains: Protein structure chain
    :return: table read to be merged
    """

    sift_path = path.join(defaults.db_sifts, pdb_id + '.xml')

    try:
        sift_table = _sifts_residues(sift_path)
    except IOError:
        sift_path = fetch_files(pdb_id, sources='sifts',
                                directory=defaults.db_sifts)[0]
        sift_table = _sifts_residues(sift_path)
    # stardatise column types
        for col in sift_table:
            #  bool columns
            if col.startswith('is'):
                sift_table[col].fillna(False)
    if chains is None:
        return sift_table
    else:
        # TODO extend or encapsulates from here
        if isinstance(chains, str) or not isinstance(chains, Iterable):
            chains = [chains]
        sift_table = sift_table[sift_table.PDB_dbChainId.isin(chains)]
<<<<<<< HEAD
        return sift_table
=======

    # standardise column types
    for col in sift_table:
        #  bool columns
        if col.startswith('is'):
            sift_table[col].fillna(False)
    return sift_table
>>>>>>> e369bae3


def select_validation(pdb_id, chains=None):
    """
    Produces table from PDB validation XML file.

    :param pdb_id: PDB identifier
    :param chains: PDB protein chain
    :return: pandas dataframe
    """
    val_path = path.join(defaults.db_pdb,
                         pdb_id + defaults.validation_extension)
    try:
        val_table = _pdb_validation_to_table(val_path)
    except IOError:
        val_path = fetch_files(pdb_id, sources='validation',
                               directory=defaults.db_pdb)[0]
        val_table = _pdb_validation_to_table(val_path)

    if chains:
        if isinstance(chains, str):
            chains = [chains]
        val_table = val_table[val_table.chain.isin(chains)]
    if not val_table.empty:
        val_table.columns = ["val_" + name for name in val_table.columns]
        return val_table
    raise ValueError('Parsing {} resulted in a empty table'.format(val_path))


def sifts_best(identifier, first=False):
    """
    Retrieves the best structures from the SIFTS endpoint in the PDBe api.

    :param identifier: Uniprot ID
    :param first: gets the first entry
    :return: url content or url content in json data structure.
    """

    sifts_endpoint = "mappings/best_structures/"
    url = defaults.api_pdbe + sifts_endpoint + str(identifier)
    response = get_url_or_retry(url, json=True)
    return response if not first else response[identifier][0]


def _rcsb_description(pdb_id, tag, key):

    api = 'http://www.rcsb.org/pdb/rest/'
    endpoint = 'describeMol'
    query = '?structureId=' + pdb_id

    url = api + endpoint + query

    tree = etree.fromstring(get_url_or_retry(url))
    values = []
    for i in tree.iter(tag):
        values.append(i.attrib[key])

    return values


if __name__ == '__main__':
    pass<|MERGE_RESOLUTION|>--- conflicted
+++ resolved
@@ -345,19 +345,7 @@
 ##############################################################################
 # Public methods
 ##############################################################################
-def selector(table, attribute, value):
-    """
-
-    :param table:
-    :param attribute:
-    :param value:
-    :return:
-    """
-    return table[attribute].isin(value)
-
-
-def select_cif(pdb_id, models='first', chains=None, lines=('ATOM',),
-               method='CA'):
+def select_cif(pdb_id, models='first', chains=None, lines=('ATOM',)):
     """
     Produce table read from mmCIF file.
 
@@ -446,9 +434,7 @@
         dssp_table = _dssp(dssp_path)
     except StopIteration:
         raise IOError('{} is unreadable.'.format(dssp_path))
-    if chains is None:
-        pass
-    else:
+    if chains:
         if isinstance(chains, str):
             chains = [chains]
         sel = dssp_table.chain_id.isin(chains)
@@ -492,17 +478,7 @@
         if isinstance(chains, str) or not isinstance(chains, Iterable):
             chains = [chains]
         sift_table = sift_table[sift_table.PDB_dbChainId.isin(chains)]
-<<<<<<< HEAD
         return sift_table
-=======
-
-    # standardise column types
-    for col in sift_table:
-        #  bool columns
-        if col.startswith('is'):
-            sift_table[col].fillna(False)
-    return sift_table
->>>>>>> e369bae3
 
 
 def select_validation(pdb_id, chains=None):
