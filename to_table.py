#!/usr/bin/env python
# -*- coding: utf-8 -*-
"""
Created on 03/06/2015
Functions that handle the reading data files and extracting their information
as a pandas.DataFrame. Also include wrapper functions that select and index
the information. Prefers the use o the wrapper instead the private functions
for better error handling. Both levels are convered by test cases.
"""

import logging
from StringIO import StringIO
from os import path

from lxml import etree
import pandas as pd

from config import defaults
from utils import (isvalid_pdb_id, isvalid_uniprot_id, isvalid_ensembl_id,
                   get_url_or_retry, compare_uniprot_ensembl_sequence)
from library import valid_ensembl_species
from fetcher import fetch_files

log = logging.getLogger(__name__)


def _dssp_to_table(filename):
    """
    Loads and parses DSSP files generating a pandas dataframe.

    :param filename: input SIFTS xml file
    :return: pandas table dataframe
    """
    # column width descriptors
    cols_widths = ((0, 5), (6, 10), (11, 12), (13, 14), (16, 17), (35, 38),
                   (103, 109), (109, 115))
    # simplified headers for the table
    dssp_header = ("dssp_index", "icode", "chain_id", "aa", "ss", "acc", "phi",
                   "psi")
    try:
        return pd.read_fwf(filename, skiprows=28, names=dssp_header,
                           colspecs=cols_widths, index_col=0, compression=None)
    except IOError:
        raise IOError('File {} not found or unavailable.'.format(filename))


def _mmcif_atom_to_table(filename, delimiter=None):
    """
    Loader of mmCIF ATOM and HETEROATOM lines with pandas.

    :param filename: input CIF file
    :return: pandas table dataframe
    """

    if not path.isfile(filename):
        raise IOError('File {} not found or unavailable.'.format(filename))

    _header_mmcif = []
    lines = []
    with open(filename) as inlines:
        for line in inlines:
            if line.startswith("_atom_site."):
                _header_mmcif.append(line.split('.')[1].rstrip())
            elif line.startswith("ATOM"):
                lines.append(line)
            elif line.startswith("HETATM"):
                lines.append(line)
    lines = "".join(lines)

    if delimiter is None:
        return pd.read_table(StringIO(lines),
                             delim_whitespace=True,
                             low_memory=False,
                             names=_header_mmcif,
                             compression=None)
    else:
        return pd.read_table(StringIO(lines),
                             sep=str(delimiter),
                             low_memory=False,
                             names=_header_mmcif,
                             compression=None)


def _sifts_residues_to_table(filename, cols=None):
    """
    Loads and parses SIFTS XML files generating a pandas dataframe.
    Parses the Residue entries.

    :param filename: input SIFTS xml file
    :return: pandas table dataframe
    """

    if not path.isfile(filename):
        raise IOError('File {} not found or unavailable.'.format(filename))

    tree = etree.parse(filename)
    root = tree.getroot()
    namespace = root.nsmap[None] #
    nsmap = {'ns': namespace}
    cross_reference = "{{{}}}crossRefDb".format(namespace)
    residue_detail = "{{{}}}residueDetail".format(namespace)
    rows = []
    reference = root.attrib['dbCoordSys']

    for segment in root.iterfind('.//ns:entity[@type="protein"]', namespaces=nsmap):
        for list_residue in segment.iterfind('.//ns:listResidue', namespaces=nsmap):
            for residue in list_residue:
                # get residue annotations
                residue_annotation = {}
                # key, value pairs
                for k, v in residue.attrib.items():
                    # skipping dbSource
                    if k == 'dbSource':
                        continue
                    # renaming all keys with dbSource prefix
                    try:
                        k = "{}_{}".format(residue.attrib["dbSource"], k)
                    except KeyError:
                        k = "{}_{}".format("REF", k)
                    # adding to the dictionary
                    residue_annotation[k] = v
                # parse extra annotations for each residue
                for annotation in residue:
                    for k, v in annotation.attrib.items():
                        # crossRefDb entries
                        if annotation.tag == cross_reference:
                            # skipping dbSource
                            if k == 'dbSource':
                                continue
                            # renaming all keys with dbSource prefix
                            try:
                                k = "{}_{}".format(annotation.attrib["dbSource"], k)
                            except KeyError:
                                k = "{}_{}".format("REF", k)

                        # residueDetail entries
                        # TODO better check if has .text attrib
                        elif annotation.tag == residue_detail:
                            # joining dbSource and property keys
                            k = "_".join([annotation.attrib["dbSource"],
                                          annotation.attrib["property"]])
                            # value is the text field in the XML
                            v = annotation.text

                        # adding to the dictionary
                        try:
                            if v in residue_annotation[k]:
                                continue
                            residue_annotation[k].append(v)
                        except KeyError:
                            residue_annotation[k] = v
                        except AttributeError:
                            residue_annotation[k] = [residue_annotation[k]]
                            residue_annotation[k].append(v)

                rows.append(residue_annotation)
    if cols:
        data = pd.DataFrame(rows, columns=cols)
    else:
        data = pd.DataFrame(rows)
    data.columns = [col if not col.startswith("PDBe") # this should come from reference
                 else col.replace(reference, "REF")
                 for col in data.columns]
    return data


def _sifts_regions_to_table(filename):
    """
    Loads and parses SIFTS XML files generating a pandas dataframe.
    Parses the Regions entries.

    :param filename: input SIFTS xml file
    :return: pandas table dataframe
    """

    if not path.isfile(filename):
        raise IOError('File {} not found or unavailable.'.format(filename))

    tree = etree.parse(filename)
    root = tree.getroot()
    namespace = 'http://www.ebi.ac.uk/pdbe/docs/sifts/eFamily.xsd'
    namespace_map = {'ns': namespace}
    db_reference = "{{{}}}db".format(namespace)
    db_detail = "{{{}}}dbDetail".format(namespace)
    rows = []
    regions = {}

    for segment in root.find('.//ns:entity[@type="protein"]',
                             namespaces=namespace_map):
        for region in segment.find('.//ns:listMapRegion',
                                   namespaces=namespace_map):
            # get region annotations
            region_annotation = {}

            # parse extra annotations for each region
            for annotation in region:
                for k, v in annotation.attrib.items():
                    # db entries
                    if annotation.tag == db_reference:
                        # skipping dbSource
                        if k == 'dbSource':
                            continue

                        start = region.attrib['start']
                        end = region.attrib['end']
                        coord = annotation.attrib.get('dbCoordSys', '')
                        region_annotation['Start'] = start
                        region_annotation['End'] = end

                        # region id
                        r = (start, end, coord)

                        # renaming all keys with dbSource prefix
                        k = "{}_{}".format(annotation.attrib["dbSource"], k)

                    # dbDetail entries
                    elif annotation.tag == db_detail:
                        # joining dbSource and property keys
                        k = "_".join([annotation.attrib["dbSource"],
                                      annotation.attrib["property"]])
                        # value is the text field in the XML
                        v = annotation.text

                    # adding to the dictionary
                    try:
                        if v in region_annotation[k]:
                            continue
                        region_annotation[k].append(v)
                    except KeyError:
                        region_annotation[k] = v
                    except AttributeError:
                        region_annotation[k] = [region_annotation[k]]
                        region_annotation[k].append(v)

                    if r not in regions:
                        regions[r] = [region_annotation]
                    else:
                        regions[r].append(region_annotation)

        # group regions together
        for region in regions:
            region_annotation = {}
            for region_annot in regions[region]:
                for k in region_annot:
                    v = region_annot[k]
                    try:
                        if v in region_annotation[k]:
                            continue
                        region_annotation[k].append(v)
                    except KeyError:
                        region_annotation[k] = v
                    except AttributeError:
                        region_annotation[k] = [region_annotation[k]]
                        region_annotation[k].append(v)

            rows.append(region_annotation)
    return pd.DataFrame(rows)


def _pdb_uniprot_sifts_mapping_to_table(identifier):
    """
    Queries the PDBe API for SIFTS mapping between PDB - UniProt.
    One to many relationship expected.

    :param identifier: PDB id
    :return: pandas table dataframe
    """

    if not isvalid_pdb_id(identifier):
        raise ValueError(
            "{} is not a valid PDB identifier.".format(identifier))

    sifts_endpoint = "mappings/uniprot/"
    url = defaults.api_pdbe + sifts_endpoint + identifier
    information = get_url_or_retry(url, json=True)

    rows = []
    for uniprot in information[identifier]['UniProt']:
        uniprots = {'uniprot_id': uniprot}
        rows.append(uniprots)
    return pd.DataFrame(rows)


def _uniprot_pdb_sifts_mapping_to_table(identifier):
    """
    Queries the PDBe API for SIFTS mapping between UniProt - PDB entries.
    One to many relationship expected.

    :param identifier: UniProt ID
    :return: pandas table dataframe
    """

    if not isvalid_uniprot_id(identifier):
        raise ValueError(
            "{} is not a valid UniProt identifier.".format(identifier))

    sifts_endpoint = "mappings/best_structures/"
    url = defaults.api_pdbe + sifts_endpoint + str(identifier)
    information = get_url_or_retry(url, json=True)

    rows = []
    for entry in information[identifier]:
        rows.append(entry)
    return pd.DataFrame(rows)


def _uniprot_info_to_table(identifier, retry_in=(503, 500), cols=None):
    """
    Retrive uniprot information from the database.

    :param identifier: UniProt accession identifier
    :return: pandas table dataframe
    """

    if not isvalid_uniprot_id(identifier):
        raise ValueError(
            "{} is not a valid UniProt identifier.".format(identifier))

    if not cols:
        cols = ('entry name', 'reviewed', 'protein names', 'genes', 'organism',
                'sequence', 'length')
    elif isinstance(cols, str):
        cols = ('entry name', cols)

    params = {'query': 'accession:' + str(identifier),
              'columns': ",".join(cols),
              'format': 'tab',
              'contact': ""}
    url = defaults.http_uniprot
    response = get_url_or_retry(url=url, retry_in=retry_in, **params)
    try:
        data = pd.read_table(StringIO(response))
    except ValueError as e:
        log.errore(e)
        data = response
    return data


def _uniprot_ensembl_mapping_to_table(identifier, species='human'):
    """
    Uses the UniProt mapping service to try and get Ensembl IDs for
    the UniProt accession identifier provided.

    :param identifier: UniProt accession identifier
    :param species: Ensembl species
    :return: pandas table dataframe
    """

    if not isvalid_uniprot_id(identifier):
        raise ValueError(
            "{} is not a valid UniProt identifier.".format(identifier))

    if species not in valid_ensembl_species:
        raise ValueError('Provided species {} is not valid'.format(species))

    information = {}
    rows = []

    ensembl_endpoint = "xrefs/symbol/{}/".format(species)
    url = defaults.api_ensembl + ensembl_endpoint + str(identifier)
    data = get_url_or_retry(url, json=True)
    for entry in data:
        typ = entry['type'].upper()
        eid = entry['id']
        try:
            if eid in information[typ]:
                continue
            information[typ].append(eid)
        except KeyError:
            information[typ] = eid
        except AttributeError:
            information[typ] = [information[typ]]
            information[typ].append(eid)

    rows.append(information)
    return pd.DataFrame(rows)


def _transcript_variants_ensembl_to_table(identifier, species='human',
                                          missense=True):
    """
    Queries the Ensembl API for transcript variants (mostly dbSNP)
    based on Ensembl Protein identifiers (e.g. ENSP00000326864).

    :param identifier: Ensembl Protein ID
    :param species: Ensembl species
    :param missense: if True only fetches missense variants
    :return: pandas table dataframe
    """

    if not isvalid_ensembl_id(identifier, species):
        raise ValueError(
            "{} is not a valid Ensembl Accession.".format(identifier))

    ensembl_endpoint = "overlap/translation/"
    if missense:
        params = {'feature': 'transcript_variation',
                  'type': 'missense_variant'}
    else:
        params = {'feature': 'transcript_variation'}
    url = defaults.api_ensembl + ensembl_endpoint + str(identifier)
    rows = get_url_or_retry(url, json=True, **params)
    return pd.DataFrame(rows)


def _somatic_variants_ensembl_to_table(identifier, species='human',
                                       missense=True):
    """
    Queries the Ensembl API for somatic transcript variants (COSMIC)
    based on Ensembl Protein identifiers (e.g. ENSP00000326864).

    :param identifier: Ensembl Protein ID
    :param species: Ensembl species
    :param missense: if True only fetches missense variants
    :return: pandas table dataframe
    """

    if not isvalid_ensembl_id(identifier, species):
        raise ValueError(
            "{} is not a valid Ensembl Accession.".format(identifier))

    ensembl_endpoint = "overlap/translation/"
    if missense:
        params = {'feature': 'somatic_transcript_variation',
                  'type': 'missense_variant'}
    else:
        params = {'feature': 'somatic_transcript_variation'}
    url = defaults.api_ensembl + ensembl_endpoint + identifier
    rows = get_url_or_retry(url, json=True, **params)
    return pd.DataFrame(rows)


def _ensembl_variant_to_table(identifier, species='human'):
    """
    Queries the Ensembl API for variant IDs (e.g rs376845802 or COSM302853).

    :param identifier: variant ID
    :param species: Ensembl species
    :return: pandas table dataframe
    """

    if not isvalid_ensembl_id(identifier, species, variant=True):
        raise ValueError(
            "{} is not a valid Variation Accession.".format(identifier))

    ensembl_endpoint = "variation/{}/".format(species)
    # params = {'pops': '1', 'phenotypes': '1', 'genotypes': '1'}
    url = defaults.api_ensembl + ensembl_endpoint + str(identifier)
    data = get_url_or_retry(url, json=True)

    rows = []
    information = {}
    for parent in data:
        if parent == "mappings":
            for entry in data[parent]:
                for key in entry:
                    try:
                        if entry[key] in information[key]:
                            continue
                        information[key].append(entry[key])
                    except KeyError:
                        information[key] = entry[key]
                    except AttributeError:
                        information[key] = [information[key]]
                        information[key].append(entry[key])
        else:
            information[parent] = data[parent]

    rows.append(information)
    return pd.DataFrame(rows)


def _pdb_validation_to_table(filename, global_parameters=None):
    """
    Parse the validation xml to a pandas dataframe.
    Private method, prefer using the wrapper.
    :param filename: path to file
    :return: pandas dataframe
    :rtype: pandas.DataFrame
    """

    tree = etree.parse(filename)
    root = tree.getroot()
    if global_parameters:
        global_parameters = root.find('Entry').attrib
        print(global_parameters)
    rows = []
    header = set()
    for i, elem in enumerate(root.iterfind('ModelledSubgroup')):
        rows.append(dict(elem.attrib))
        header.update(rows[-1].keys())
    for row in rows:
        not_in = dict.fromkeys(header.difference(row.keys()), None)
        row.update(not_in)
    df = pd.DataFrame(rows, columns=header)
    return df


<<<<<<< HEAD
def select_cif(pdb_id, models=None, chains=None, lines=('ATOM',),
              heteroatoms=False):
    """
    Parse the mmcif file and select the rows of interess.
    :param pdb_id:
    :param models:
    :param chains:
    :param atoms:
    :param heteroatoms:
    :return:
    """
    cif_path = path.join(defaults.db_mmcif, pdb_id + '.cif')

    try:
        cif_table = _mmcif_atom_to_table(cif_path)
    except IOError:
        cif_path = fetch_files(pdb_id, sources='cif').next()
        cif_table = _mmcif_atom_to_table(cif_path)

    if models:
        if isinstance(models, str):
            models = [models]
        try:
            cif_table = cif_table[(cif_table.pdbx_PDB_model_num.isin(models))]
        except AttributeError:
            err = 'Structure {} has only one model, which was kept'.format
            log.info(err(pdb_id))

    if chains:
        if isinstance(chains, str):
            chains = [chains]
        cif_table = cif_table[cif_table.label_asym_id.isin(chains)]

    if lines :
        if isinstance(lines, str):
            lines = [lines]
        cif_table = cif_table[cif_table.group_PDB.isin(lines)]

    # Check the existence of alt locations
    if len(cif_table.label_alt_id.unique()) > 1:
        cif_table = cif_table.groupby(['label_alt_id'])
        # We get the atom with max occupancy
        idx = cif_table.groupby(level=0).apply(lambda x: x.occupancy.idxmax())
        cif_table = cif_table.ix[idx]
        cif_table.reset_index(level=1, drop=True, inplace=True)
        log.info('Has atoms in alternative location')

    return cif_table


def select_sifts(pdb_id, chains=None, keep_missing=True):
    """

    :param pdb_id:
    :param chains:
    :param keep_missing:
    :return:
    """

    sift_path = path.join(defaults.db_mmcif, pdb_id + '.xml.gz')

    try:
        sift_table = _sifts_residues_to_table(sift_path)
    except IOError:
        sift_path = fetch_files(pdb_id, sources='sifts').next()
        sift_table = _mmcif_atom_to_table(sift_path)
    if chains:
        if isinstance(chains, str):
            chains = [chains]
        sift_table = sift_table[sift_table.label_asym_id.isin(chains)]
    return  sift_table

if __name__ == '__main__':
=======
def _sequence_from_ensembl_protein(identifier, species='human', protein=True):
    """
    Gets the sequence for an Ensembl identifier.

    :param identifier: Ensembl ID
    :param species: Ensembl species
    :return: sequence
    """

    if not isvalid_ensembl_id(identifier, species):
        raise ValueError(
            "{} is not a valid Ensembl Accession.".format(identifier))

    ensembl_endpoint = "sequence/id/"
    url = defaults.api_ensembl + ensembl_endpoint + str(identifier)
    header = {'content-type': 'text/plain'}
    if protein:
        params = {'type': 'protein'}
    else:
        params = {}
    sequence = get_url_or_retry(url, json=False, header=header, **params)
    return sequence


def _uniprot_variants_to_table(identifier):
    """
    Goes from a UniProt ID to a table with variants
    per residue.

    :param identifier: UniProt ID
    :return: pandas.DataFrame
    """

    # get organism and sequence for the provided ientifier
    if not isvalid_uniprot_id(identifier):
        raise ValueError(
            "{} is not a valid UniProt Id.".format(identifier))

    uni = _uniprot_info_to_table(identifier, cols=['organism', 'sequence'])
    org = ('_'.join(uni.loc[0, 'Organism'].split()[-3:-1])).lower()
    seq = uni.loc[0, 'Sequence']

    # get the ensembl ids: this also validate this species as available
    # through ensembl
    ens = _uniprot_ensembl_mapping_to_table(identifier, species=org)

    # get the ensembl protein ids
    ens_pros = list(ens.loc[0, 'TRANSLATION'])

    # get the sequence of the ensembl protein
    usable_indexes = []
    for i, enspro in enumerate(ens_pros):
        seq_pro = _sequence_from_ensembl_protein(enspro, org, protein=True)

        # validate if the sequence of uniprot and ensembl protein matches
        if compare_uniprot_ensembl_sequence(seq, seq_pro, permissive=False):
            usable_indexes.append(i)
        else:
            message = "Sequences don't match! skipping... {}".format(enspro)
            logging.warning(message)

    # get the variants for the ensembl proteins that match the uniprot
    tables = []
    for i in usable_indexes:
        vars = _transcript_variants_ensembl_to_table(ens_pros[i], org,
                                                     missense=True)
        muts = _somatic_variants_ensembl_to_table(ens_pros[i], org,
                                                  missense=True)
        # tables.append(vars[['translation', 'id', 'start', 'residues']].groupby('start').agg(to_unique))
        # tables.append(muts[['translation', 'id', 'start', 'residues']].groupby('start').agg(to_unique))

        tables.append(vars[['translation', 'id', 'start', 'residues']])
        tables.append(muts[['translation', 'id', 'start', 'residues']])

    # to_unique = lambda series: series.unique()
    # return table.groupby('start').apply(to_unique)
    table = pd.concat(tables)
    return table


if __name__ == '__main__':
    # print(_sifts_residues_to_table("tests/SIFTS/2pah.xml"))
    data = _uniprot_variants_to_table('O96013')
    print(data.to_csv())
>>>>>>> 7f59ef85
    pass<|MERGE_RESOLUTION|>--- conflicted
+++ resolved
@@ -1,5 +1,6 @@
 #!/usr/bin/env python
 # -*- coding: utf-8 -*-
+
 """
 Created on 03/06/2015
 Functions that handle the reading data files and extracting their information
@@ -478,6 +479,8 @@
     :return: pandas dataframe
     :rtype: pandas.DataFrame
     """
+    if not path.isfile(filename):
+        raise IOError('File {} not found or unavailable.'.format(filename))
 
     tree = etree.parse(filename)
     root = tree.getroot()
@@ -496,7 +499,6 @@
     return df
 
 
-<<<<<<< HEAD
 def select_cif(pdb_id, models=None, chains=None, lines=('ATOM',),
               heteroatoms=False):
     """
@@ -569,8 +571,6 @@
         sift_table = sift_table[sift_table.label_asym_id.isin(chains)]
     return  sift_table
 
-if __name__ == '__main__':
-=======
 def _sequence_from_ensembl_protein(identifier, species='human', protein=True):
     """
     Gets the sequence for an Ensembl identifier.
@@ -652,8 +652,4 @@
 
 
 if __name__ == '__main__':
-    # print(_sifts_residues_to_table("tests/SIFTS/2pah.xml"))
-    data = _uniprot_variants_to_table('O96013')
-    print(data.to_csv())
->>>>>>> 7f59ef85
     pass