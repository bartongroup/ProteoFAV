#!/usr/bin/env python
# -*- coding: utf-8 -*-

"""
Created on 03/06/2015

"""
import json
import logging
from StringIO import StringIO
from os import path

from lxml import etree
import pandas as pd

from config import defaults
import utils

log = logging.getLogger(__name__)


from utils import isvalid_ensembl

logger = logging.getLogger(__name__)


def _dssp_to_table(filename):
    """
    Loads and parses DSSP files generating a pandas dataframe.

    :param filename: input SIFTS xml file
    :return: pandas table dataframe
    """
    # column width descriptors
    cols_widths = ((0, 5), (6, 10), (11, 12), (13, 14), (16, 17), (35, 38),
                   (103, 109), (109, 115))
    # simplified headers for the table
    dssp_header = ("dssp_index", "icode", "chain_id", "aa", "ss", "acc", "phi",
                   "psi")
    try:
        return pd.read_fwf(filename, skiprows=28, names=dssp_header,
                           colspecs=cols_widths, index_col=0, compression=None)
    except IOError:
        raise IOError('File {} not found or unavailable.'.format(filename))


def _mmcif_atom_to_table(filename, delimiter=None):
    """
    Loader of mmCIF ATOM and HETEROATOM lines with pandas.

    :param filename: input CIF file
    :return: pandas table dataframe
    """

    if not path.isfile(filename):
        raise IOError('File {} not found or unavailable.'.format(filename))

    _header_mmcif = []
    lines = []
    with open(filename) as inlines:
        for line in inlines:
            if line.startswith("_atom_site."):
                _header_mmcif.append(line.split('.')[1].rstrip())
            elif line.startswith("ATOM"):
                lines.append(line)
            elif line.startswith("HETATM"):
                lines.append(line)
    lines = "".join(lines)

    if delimiter is None:
        return pd.read_table(StringIO(lines), delim_whitespace=True,
                             names=_header_mmcif, compression=None)
    else:
        return pd.read_table(StringIO(lines), sep=str(delimiter),
                             names=_header_mmcif, compression=None)



def _sifts_residues_to_table(filename):
    """
    Loads and parses SIFTS XML files generating a pandas dataframe.
    Parses the Residue entries.

    :param filename: input SIFTS xml file
    :return: pandas table dataframe
    """

    if not path.isfile(filename):
        raise IOError('File {} not found or unavailable.'.format(filename))

    tree = etree.parse(filename)
    root = tree.getroot()
    namespace = 'http://www.ebi.ac.uk/pdbe/docs/sifts/eFamily.xsd'
    namespace_map = {'ns': namespace}
    cross_reference = "{{{}}}crossRefDb".format(namespace)
    residue_detail = "{{{}}}residueDetail".format(namespace)
    rows = []

    for segment in root.find('.//ns:entity[@type="protein"]',
                             namespaces=namespace_map):
        for residue in segment.find('.//ns:listResidue',
                                    namespaces=namespace_map):
            # get residue annotations
            residue_annotation = {}
            # key, value pairs
            for k, v in residue.attrib.items():
                # skipping dbSource
                if k == 'dbSource':
                    continue
                # renaming all keys with dbSource prefix
                k = "{}_{}".format(residue.attrib["dbSource"], k)
                # adding to the dictionary
                residue_annotation[k] = v

            # parse extra annotations for each residue
            for annotation in residue:
                for k, v in annotation.attrib.items():
                    # crossRefDb entries
                    if annotation.tag == cross_reference:
                        # skipping dbSource
                        if k == 'dbSource':
                            continue
                        # renaming all keys with dbSource prefix
                        k = "{}_{}".format(annotation.attrib["dbSource"], k)

                    # residueDetail entries
                    elif annotation.tag == residue_detail:
                        # joining dbSource and property keys
                        k = "_".join([annotation.attrib["dbSource"],
                                      annotation.attrib["property"]])
                        # value is the text field in the XML
                        v = annotation.text

                    # adding to the dictionary
                    try:
                        if v in residue_annotation[k]:
                            continue
                        residue_annotation[k].append(v)
                    except KeyError:
                        residue_annotation[k] = v
                    except AttributeError:
                        residue_annotation[k] = [residue_annotation[k]]
                        residue_annotation[k].append(v)

            rows.append(residue_annotation)
    return pd.DataFrame(rows)


def _sifts_regions_to_table(filename):
    """
    Loads and parses SIFTS XML files generating a pandas dataframe.
    Parses the Regions entries.

    :param filename: input SIFTS xml file
    :return: pandas table dataframe
    """

    if not path.isfile(filename):
        raise IOError('File {} not found or unavailable.'.format(filename))

    tree = etree.parse(filename)
    root = tree.getroot()
    namespace = 'http://www.ebi.ac.uk/pdbe/docs/sifts/eFamily.xsd'
    namespace_map = {'ns': namespace}
    db_reference = "{{{}}}db".format(namespace)
    db_detail = "{{{}}}dbDetail".format(namespace)
    rows = []
    regions = {}

    for segment in root.find('.//ns:entity[@type="protein"]',
                             namespaces=namespace_map):
        for region in segment.find('.//ns:listMapRegion',
                                   namespaces=namespace_map):
            # get region annotations
            region_annotation = {}

            # parse extra annotations for each region
            for annotation in region:
                for k, v in annotation.attrib.items():
                    # db entries
                    if annotation.tag == db_reference:
                        # skipping dbSource
                        if k == 'dbSource':
                            continue

                        start = region.attrib['start']
                        end = region.attrib['end']
                        coord = annotation.attrib.get('dbCoordSys', '')
                        region_annotation['Start'] = start
                        region_annotation['End'] = end

                        # region id
                        r = (start, end, coord)

                        # renaming all keys with dbSource prefix
                        k = "{}_{}".format(annotation.attrib["dbSource"], k)

                    # dbDetail entries
                    elif annotation.tag == db_detail:
                        # joining dbSource and property keys
                        k = "_".join([annotation.attrib["dbSource"],
                                      annotation.attrib["property"]])
                        # value is the text field in the XML
                        v = annotation.text

                    # adding to the dictionary
                    try:
                        if v in region_annotation[k]:
                            continue
                        region_annotation[k].append(v)
                    except KeyError:
                        region_annotation[k] = v
                    except AttributeError:
                        region_annotation[k] = [region_annotation[k]]
                        region_annotation[k].append(v)

                    if r not in regions:
                        regions[r] = [region_annotation]
                    else:
                        regions[r].append(region_annotation)

        # group regions together
        for region in regions:
            region_annotation = {}
            for region_annot in regions[region]:
                for k in region_annot:
                    v = region_annot[k]
                    try:
                        if v in region_annotation[k]:
                            continue
                        region_annotation[k].append(v)
                    except KeyError:
                        region_annotation[k] = v
                    except AttributeError:
                        region_annotation[k] = [region_annotation[k]]
                        region_annotation[k].append(v)

            rows.append(region_annotation)
    return pd.DataFrame(rows)


def _pdb_uniprot_sifts_mapping_to_table(identifier, verbose=False):
    """
    Queries the PDBe API for SIFTS mapping between PDB - UniProt.
    One to many relationship expected.

    :param identifier: PDB id
    :param verbose: boolean
    :return: pandas table dataframe
    """
    sifts_endpoint = "mappings/uniprot/"
    request = utils.request_info_url(defaults.api_pdbe + sifts_endpoint + identifier,
                               verbose=verbose)
    information = json.loads(request.text)

    rows = []
    for uniprot in information[identifier]['UniProt']:
        uniprots = {'uniprot_id': uniprot}
        rows.append(uniprots)

    return pd.DataFrame(rows)


def _uniprot_pdb_sifts_mapping_to_table(identifier, verbose=False):
    """
    Queries the PDBe API for SIFTS mapping between UniProt - PDB entries.
    One to many relationship expected.

    :param identifier: UniProt ID
    :param verbose: boolean
    :return: pandas table dataframe
    """
    sifts_endpoint = "mappings/best_structures/"
    request = utils.request_info_url(defaults.api_pdbe + sifts_endpoint + identifier,
                               verbose=verbose)
    information = json.loads(request.text)

    rows = []
    for entry in information[identifier]:
        rows.append(entry)
    return pd.DataFrame(rows)


def _uniprot_info_to_table(identifier, retry_in=(503, 500), cols=None):
    """
    Retrive uniprot information from the database.

    :param identifier: UniProt accession identifier
    :return: pandas table dataframe
    """

    if not cols:
        cols = ('entry name', 'reviewed', 'protein names', 'genes', 'organism',
                'sequence', 'length')
    elif isinstance(cols, str):
        cols = ('entry name', cols)

    params = {'query': 'accession:' + identifier,
              'columns': ",".join(cols),
              'format': 'tab',
              'contact': ""}
    url = "http://www.uniprot.org/uniprot/"
    response = utils.get_url_or_retry(url=url, retry_in=retry_in, **params)
    try:
        data = pd.read_table(StringIO(response))
    except ValueError as e:
        log.errore(e)
        data = response
    return data


def _uniprot_ensembl_mapping_to_table(identifier, verbose=False):
    """
    Uses the UniProt mapping service to try and get Ensembl IDs for
    the UniProt accession identifier provided.

    :param identifier: UniProt accession identifier
    :param verbose: boolean
    :return: pandas table dataframe
    """

    information = {}
    rows = []

<<<<<<< HEAD
    # TODO: keeps failing due to server issues - perhaps use Ensembl endpoints
    # for this mapping
    ensembl_mappings = ["ENSEMBL_ID", "ENSEMBL_PRO_ID", "ENSEMBL_TRS_ID"]
    for ensembl in ensembl_mappings:
        params = {'from': 'ACC',
                  'to': ensembl,
                  'format': 'tab',
                  'query': identifier,
                  'contact': defaults.contact_email}

        request = utils.request_info_url(defaults.http_uniprot_mapping + identifier,
                                   params,
                                   verbose=verbose)

        data = request.text.split('\n')
        for i, line in enumerate(data):
            if i >= 1 and line != '':
                line = line.split('\t')
                try:
                    if line[1] in information[ensembl]:
                        continue
                    information[ensembl].append(line[1])
                except KeyError:
                    information[ensembl] = line[1]
                except AttributeError:
                    information[ensembl] = [information[ensembl]]
                    information[ensembl].append(line[1])
=======
    # UniProt endpoint keeps failing due to server issues
    # ensembl_mappings = ["ENSEMBL_ID", "ENSEMBL_PRO_ID", "ENSEMBL_TRS_ID"]
    # for ensembl in ensembl_mappings:
    #     params = {'from': 'ACC',
    #               'to': ensembl,
    #               'format': 'tab',
    #               'query': identifier,
    #               'contact': defaults.contact_email}
    #
    #     request = request_info_url(defaults.http_uniprot_mapping + identifier,
    #                                params,
    #                                verbose=verbose)
    #
    #     data = request.text.split('\n')
    #     for i, line in enumerate(data):
    #         if i >= 1 and line != '':
    #             line = line.split('\t')
    #             try:
    #                 if line[1] in information[ensembl]:
    #                     continue
    #                 information[ensembl].append(line[1])
    #             except KeyError:
    #                 information[ensembl] = line[1]
    #             except AttributeError:
    #                 information[ensembl] = [information[ensembl]]
    #                 information[ensembl].append(line[1])

    # TODO: fix this assuming human variation
    ensembl_endpoint = 'xrefs/symbol/human/'
    params = {'content-type': 'application/json'}
    request = request_info_url("{}{}{}".format(defaults.api_ensembl, ensembl_endpoint,
                                               str(identifier)),
                               params=params,
                               verbose=verbose)

    data = json.loads(request.text)
    for entry in data:
        typ = entry['type'].upper()
        eid = entry['id']
        try:
            if eid in information[typ]:
                continue
            information[typ].append(eid)
        except KeyError:
            information[typ] = eid
        except AttributeError:
            information[typ] = [information[typ]]
            information[typ].append(eid)
>>>>>>> 0089ddce

    rows.append(information)
    return pd.DataFrame(rows)


def _transcript_variants_ensembl_to_table(identifier, verbose=False):
    """
    Queries the Ensembl API for transcript variants (mostly dbSNP)
    based on Ensembl Protein identifiers (e.g. ENSP00000326864).

    :param identifier: Ensembl Protein ID
    :param verbose: boolean
    :return: pandas table dataframe
    """

<<<<<<< HEAD
    params = {'query': 'accession:' + identifier,
              'columns': 'entry name,reviewed,protein names,genes,organism,sequence,length',
              'format': 'tab',
              'contact': defaults.contact_email}
    request = utils.request_info_url(defaults.http_uniprot, params, verbose=verbose)

    data = request.text.split('\n')
    for i, line in enumerate(data):
        if i == 1 and line != '':
            line = line.split('\t')
            information['Name'] = line[0]
            information['Status'] = line[1]
            information['Protein'] = line[2]
            information['Genes'] = line[3]
            information['Organism'] = line[4]
            information['Sequence'] = line[5]
            information['Length'] = int(line[6])
=======
    if not isvalid_ensembl(identifier):
        raise ValueError("{} is not a valid Ensembl Accession.".format(identifier))
>>>>>>> 0089ddce

    ensembl_endpoint = 'overlap/translation/'
    params = {'feature': 'transcript_variation',
              'content-type': 'application/json'}
    request = request_info_url("{}{}{}".format(defaults.api_ensembl,
                                               ensembl_endpoint,
                                               str(identifier)),
                               params=params,
                               verbose=verbose)
    rows = json.loads(request.text)
    return pd.DataFrame(rows)


def _somatic_variants_ensembl_to_table(identifier, verbose=False):
    """
    Queries the Ensembl API for somatic transcript variants (COSMIC)
    based on Ensembl Protein identifiers (e.g. ENSP00000326864).

    :param identifier: Ensembl Protein ID
    :param verbose: boolean
    :return: pandas table dataframe
    """

    if not isvalid_ensembl(identifier):
        raise ValueError("{} is not a valid Ensembl Accession.".format(identifier))

    ensembl_endpoint = 'overlap/translation/'
    params = {'feature': 'somatic_transcript_variation',
              'content-type': 'application/json'}
    request = request_info_url("{}{}{}".format(defaults.api_ensembl,
                                               ensembl_endpoint,
                                               str(identifier)),
                               params=params,
                               verbose=verbose)
    rows = json.loads(request.text)
    return pd.DataFrame(rows)


def _ensembl_variant_to_table(identifier, verbose=False):
    """
    Queries the Ensembl API for variant IDs (e.g rs376845802 or COSM302853).

    :param identifier: variant ID
    :param verbose: boolean
    :return: pandas table dataframe
    """

    if not isvalid_ensembl(identifier, variant=True):
        raise ValueError("{} is not a valid Variation Accession.".format(identifier))

    # TODO: fix this assuming human variation
    ensembl_endpoint = 'variation/human/'
    params = {'content-type': 'application/json'}
    # other params are {'pops': '1', 'phenotypes': '1', 'genotypes': '1'}
    request = request_info_url("{}{}{}".format(defaults.api_ensembl,
                                               ensembl_endpoint,
                                               str(identifier)),
                               params=params,
                               verbose=verbose)
    data = json.loads(request.text)

    rows = []
    information = {}
    for parent in data:
        if parent == "mappings":
            for entry in data[parent]:
                for key in entry:
                    try:
                        if entry[key] in information[key]:
                            continue
                        information[key].append(entry[key])
                    except KeyError:
                        information[key] = entry[key]
                    except AttributeError:
                        information[key] = [information[key]]
                        information[key].append(entry[key])
        else:
            information[parent] = data[parent]

    rows.append(information)
    return pd.DataFrame(rows)

if __name__ == '__main__':
    # testing routines
    pass<|MERGE_RESOLUTION|>--- conflicted
+++ resolved
@@ -14,7 +14,7 @@
 import pandas as pd
 
 from config import defaults
-import utils
+from utils import request_info_url, get_url_or_retry
 
 log = logging.getLogger(__name__)
 
@@ -249,7 +249,7 @@
     :return: pandas table dataframe
     """
     sifts_endpoint = "mappings/uniprot/"
-    request = utils.request_info_url(defaults.api_pdbe + sifts_endpoint + identifier,
+    request = request_info_url(defaults.api_pdbe + sifts_endpoint + identifier,
                                verbose=verbose)
     information = json.loads(request.text)
 
@@ -271,7 +271,7 @@
     :return: pandas table dataframe
     """
     sifts_endpoint = "mappings/best_structures/"
-    request = utils.request_info_url(defaults.api_pdbe + sifts_endpoint + identifier,
+    request = request_info_url(defaults.api_pdbe + sifts_endpoint + identifier,
                                verbose=verbose)
     information = json.loads(request.text)
 
@@ -300,7 +300,7 @@
               'format': 'tab',
               'contact': ""}
     url = "http://www.uniprot.org/uniprot/"
-    response = utils.get_url_or_retry(url=url, retry_in=retry_in, **params)
+    response = get_url_or_retry(url=url, retry_in=retry_in, **params)
     try:
         data = pd.read_table(StringIO(response))
     except ValueError as e:
@@ -322,35 +322,6 @@
     information = {}
     rows = []
 
-<<<<<<< HEAD
-    # TODO: keeps failing due to server issues - perhaps use Ensembl endpoints
-    # for this mapping
-    ensembl_mappings = ["ENSEMBL_ID", "ENSEMBL_PRO_ID", "ENSEMBL_TRS_ID"]
-    for ensembl in ensembl_mappings:
-        params = {'from': 'ACC',
-                  'to': ensembl,
-                  'format': 'tab',
-                  'query': identifier,
-                  'contact': defaults.contact_email}
-
-        request = utils.request_info_url(defaults.http_uniprot_mapping + identifier,
-                                   params,
-                                   verbose=verbose)
-
-        data = request.text.split('\n')
-        for i, line in enumerate(data):
-            if i >= 1 and line != '':
-                line = line.split('\t')
-                try:
-                    if line[1] in information[ensembl]:
-                        continue
-                    information[ensembl].append(line[1])
-                except KeyError:
-                    information[ensembl] = line[1]
-                except AttributeError:
-                    information[ensembl] = [information[ensembl]]
-                    information[ensembl].append(line[1])
-=======
     # UniProt endpoint keeps failing due to server issues
     # ensembl_mappings = ["ENSEMBL_ID", "ENSEMBL_PRO_ID", "ENSEMBL_TRS_ID"]
     # for ensembl in ensembl_mappings:
@@ -378,13 +349,9 @@
     #                 information[ensembl] = [information[ensembl]]
     #                 information[ensembl].append(line[1])
 
-    # TODO: fix this assuming human variation
-    ensembl_endpoint = 'xrefs/symbol/human/'
-    params = {'content-type': 'application/json'}
-    request = request_info_url("{}{}{}".format(defaults.api_ensembl, ensembl_endpoint,
-                                               str(identifier)),
-                               params=params,
-                               verbose=verbose)
+        request = request_info_url(defaults.http_uniprot_mapping + identifier,
+                                   params,
+                                   verbose=verbose)
 
     data = json.loads(request.text)
     for entry in data:
@@ -399,7 +366,6 @@
         except AttributeError:
             information[typ] = [information[typ]]
             information[typ].append(eid)
->>>>>>> 0089ddce
 
     rows.append(information)
     return pd.DataFrame(rows)
@@ -414,29 +380,12 @@
     :param verbose: boolean
     :return: pandas table dataframe
     """
-
-<<<<<<< HEAD
-    params = {'query': 'accession:' + identifier,
-              'columns': 'entry name,reviewed,protein names,genes,organism,sequence,length',
-              'format': 'tab',
-              'contact': defaults.contact_email}
-    request = utils.request_info_url(defaults.http_uniprot, params, verbose=verbose)
-
-    data = request.text.split('\n')
-    for i, line in enumerate(data):
-        if i == 1 and line != '':
-            line = line.split('\t')
-            information['Name'] = line[0]
-            information['Status'] = line[1]
-            information['Protein'] = line[2]
-            information['Genes'] = line[3]
-            information['Organism'] = line[4]
-            information['Sequence'] = line[5]
-            information['Length'] = int(line[6])
-=======
+    #TODO delete when safe
+    information = {}
+    rows = []
+
     if not isvalid_ensembl(identifier):
         raise ValueError("{} is not a valid Ensembl Accession.".format(identifier))
->>>>>>> 0089ddce
 
     ensembl_endpoint = 'overlap/translation/'
     params = {'feature': 'transcript_variation',
