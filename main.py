--- conflicted
+++ resolved
@@ -5,14 +5,10 @@
 import logging
 
 from library import to_single_aa
+from pandas import DataFrame
 from structures.to_table import (select_cif, select_dssp, select_sifts, select_validation,
-<<<<<<< HEAD
                                  sifts_best, _rcsb_description)
 from variants.to_table import select_uniprot_gff, select_uniprot_variants, _fetch_uniprot_variants
-=======
-                                 sifts_best)
-from variants.to_table import select_uniprot_gff, select_uniprot_variants
->>>>>>> a2182f21
 
 log = logging.getLogger(__name__)
 logging.captureWarnings(True)
@@ -50,7 +46,6 @@
         raise TypeError("One of the following arguments is expected:"
                         "uniprot_id or pdb_id")
 
-<<<<<<< HEAD
     if chain == 'all':
         # If we want to fetch all chains we can just find out what chains are available in the specified PDB and then
         # recursively call `merge_tables` until we got them all. This should only work for a PDB based query and we
@@ -73,8 +68,6 @@
         return table
 
 
-=======
->>>>>>> a2182f21
     if not pdb_id:
         best_pdb = sifts_best(uniprot_id, first=True)
         pdb_id = best_pdb['pdb_id']
@@ -189,13 +182,8 @@
         variants_table = select_uniprot_variants(structure_uniprot)
         variants_table[["start"]] = variants_table[["start"]].astype(float)
 
-<<<<<<< HEAD
         table = table.reset_index()  # Gives access to UniProt_dbResNum
         table = table.merge(variants_table, left_on="UniProt_dbResNum",
-=======
-        table = table.reset_index()  # Gives access to niProt_dbResNum
-        table = table.merge(table, variants_table, left_on="UniProt_dbResNum",
->>>>>>> a2182f21
                             right_on="start", how="left")
 
     if uniprot_variants:
