#!/usr/bin/env python
# -*- coding: utf-8 -*-

from __future__ import print_function

import colorsys
import gzip
import logging
import os
import re
import shutil
import socket
import sys
import time
import urllib
from datetime import datetime
from os import path
from urlparse import parse_qs

import numpy as np
import pandas as pd
import requests
from Bio import pairwise2

from config import defaults
<<<<<<< HEAD
import pandas as pd
import itertools
=======
from library import valid_ensembl_species_variation
>>>>>>> 657aa877

socket.setdefaulttimeout(15)
log = logging.getLogger(__name__)


class IDNotValidError(Exception):
    """
    Base class for database related exceptions.
    Databases: UniProt, PDB, Ensembl, etc.
    """
    pass


def is_valid_file(parser, arg):
    """
    Check if arg is a valid file and throw a parsing error if not.

    :param parser: argparse.ArgumentParser
    :param arg: argument
    :return: Open file handle
    !FIXME argparse support file as an type https://docs.python.org/2/library/argparse.html#type
    """
    try:
        return open(arg, 'r')
    except:
        parser.error("Not a valid file: %s" % arg)


def delete_file(filename):
    """

    :param filename: File to delete
    :return: None
    """
    os.remove(filename)


def current_date():
    """
    Gets the current date.

    :return: outputs formatted date as 'Day/Month/Year'
    :rtype: str
    """
    date = datetime.now()
    month = date.strftime("%b")
    day = date.strftime("%d")
    year = date.strftime("%Y")
    return "{}/{}/{}".format(day, month, year)


def current_time():
    """
    Gets current date and time.

    :return: outputs formatted time as 'Day/Month/Year H:M:S'
    :rtype: str
    """
    date = datetime.now()
    year = date.strftime("%Y")
    month = date.strftime("%m")
    day = date.strftime("%d")
    hour = date.strftime("%H")
    minute = date.strftime("%M")
    second = date.strftime("%S")
    return "{}/{}/{} {}:{}:{}".format(day, month, year, hour, minute, second)


def create_directory(directory):
    """
    Creates a directory structure if it does not exist.

    :param directory: directory name (expects full path)
    :return: creates a directory if it does not exist yet
    """
    return os.makedirs(directory)


def flash(message):
    """
    Flashes a message out.

    :param message: input message str()
    """
    print(str(message))
    sys.stdout.flush()
    return


def string_split(s):
    """
    Splits a string by its numeric values:

    :param s: input string
    :return: a list of strings
    :rtype: list

    :Example:

        >>> a = "foo234bar"
        >>> b = string_split(a)
        >>> print(b)
        ['foo', '234', 'bar']

    """
    return filter(None, re.split(r'(\d+)', s))


def get_url_or_retry(url, retry_in=None, wait=1, json=False, header=None, **params):
    """
    Fetch an url using Requests or retry fetching it if the server is
    complaining with retry_in error.

    :param retry_in: list or array of http status codes
    :param json: boolean
    :param header: dictionary with head params
    :param url: url to be fetched as a string
    :param wait: sleeping between tries in seconds
    :param params: request.get kwargs.
    :return: url content or url content in json data structure.
    """
    if not header:
        header = {}
    if not retry_in:
        retry_in = []
    if json:
        header.update({"Content-Type": "application/json"})
    response = requests.get(url, headers=header, params=params)

    if response.ok:
        if json:
            return response.json()
        else:
            return response.content
    elif response.status_code in retry_in:
        time.sleep(wait)
        return get_url_or_retry(url, retry_in, wait, json, header, **params)
    else:
        print(response.url)
        log.error(response.status_code)
        response.raise_for_status()


def is_valid(identifier, database=None, url=None):
    """
    Generic method to check if a given id is valid.

    :param url: if given use this instead
    :param identifier: accession id
    :param database: database to test against
    :return: simply a true or false
    :rtype: boolean
    """

    try:
        identifier = str(identifier)
    except ValueError:
        # raise IDNotValidError
        return False

    if len(str(identifier)) < 1:
        # raise IDNotValidError
        return False
    if not url:
        url = getattr(defaults, 'http_' + database) + identifier
    r = requests.get(url)
    if not r.ok:
        # not the best approach
        try:
            raise IDNotValidError('{} not found at {}: (url check:{}'.format(
                    identifier, database, r.url))
        except IDNotValidError:
            return False
    else:
        return True


def is_valid_ensembl_id(uniprot_id, species='human', variant=False):
    """
    Checks if an Ensembl id is valid.

    :param uniprot_id: testing ID
    :param species: Ensembl species
    :param variant: boolean if True uses the variant endpoint
    :return: simply a true or false
    :rtype: boolean
    """

    try:
        uniprot_id = str(uniprot_id)
    except ValueError:
        # raise IDNotValidError
        return False

    if len(str(uniprot_id)) < 1:
        # raise IDNotValidError
        return False

    if variant:
        if species not in valid_ensembl_species_variation:
            raise ValueError('Provided species {} is not valid'.format(species))
        ensembl_endpoint = "variation/{}/".format(species)
    else:
        ensembl_endpoint = "lookup/id/"
    try:
        if uniprot_id != '':
            url = defaults.api_ensembl + ensembl_endpoint + urllib.quote(uniprot_id, safe='')
            data = requests.get(url)
            if data.status_code is not 200:
                return False
            elif 'error' not in data.text:
                return True
            else:
                return False
        else:
            raise IDNotValidError
    except IDNotValidError:
        return False
    except requests.HTTPError:
        return False


def fetch_sifts_best(uniprot_id, first=False):
    """
    Gets the best structures from the SIFTS endpoint in the
    PDBe api.

    :param uniprot_id: UniProt ID
    :param first: gets the first entry
    :return: url content or url content in json data structure.
    """

    sifts_endpoint = "mappings/best_structures/"
    url = defaults.api_pdbe + sifts_endpoint + str(uniprot_id)
    response = get_url_or_retry(url, json=True)
    return response if not first else response[uniprot_id][0]


def compare_sequences(sequence1, sequence2, permissive=True, n_mismatches=1):
    """Compares two given sequences in terms of length and sequence content.

    :param sequence1: First sequence
    :param sequence2: Second sequence
    :param permissive: if True it allow sequences with different sizes to return True
    :param n_mismatches: number of allowed mistmatches
    :return: simply a true or false
    :rtype: boolean
    """
    if not permissive and len(sequence1) != len(sequence2):
        return False

    if count_mismatches(sequence1, sequence2) > n_mismatches:
        return False

    return True


def count_mismatches(sequence1, sequence2):
    """
    Counts the number of mismatches between two sequences
    of the same length.

    :param sequence1: sequence 1
    :param sequence2: sequence 2
    :return: The number of mismatches between sequences 1 and 2.
    """
    return sum(i!=j for i, j in zip(sequence1, sequence2))


def map_sequence_indexes(from_seq, to_seq):
    """
    Gets a map between sequences.

    :param from_seq: input sequence
    :param to_seq: input sequence
    :return: a map between sequences.
    :rtype: dict
    """

    def aligned_seq_indexes(seq):
        seq_indexes = []
        i = 0
        for res in seq:
            if res != '-':
                seq_indexes.append(i)
                i += 1
            else:
                seq_indexes.append('-')
        return seq_indexes

    # build the local alignment
    alignments = pairwise2.align.localxx(from_seq, to_seq)
    scores = zip(*alignments)[2]
    message = "Alignment score(s): {}".format(scores)
    logging.info(message)
    message = "First alignment:\n" + pairwise2.format_alignment(*alignments[0])
    logging.debug(message)
    if len(scores) > 1:
        message = "Found multiple alignments, arbitrarily proceeding with the first."
        logging.warning(message)

    # create the index mapping
    seq_one = aligned_seq_indexes(alignments[0][0])
    seq_two = aligned_seq_indexes(alignments[0][1])
    outmap = dict(zip(seq_one, seq_two))

    return outmap


# TODO: documentation
def apply_sequence_index_map(indexes, imap):
    """

    :param indexes:
    :param map:
    :return:
    """

    # perform the raw translation
    translation = []
    for i in indexes:
        equivalent = imap.get(i)
        translation.append(equivalent)

    return translation


def get_colors(num_colors):
    """
    See
    http://stackoverflow.com/questions/470690/how-to-automatically-generate-n-distinct-colors

    :param num_colors: number of color
    :return: a list of colors
    :rtype: list
    """
    colors = []
    for i in np.arange(0., 360., 360. / num_colors):
        hue = i / 360.
        lightness = (50 + np.random.rand() * 10) / 100.
        saturation = (90 + np.random.rand() * 10) / 100.
        colors.append(colorsys.hls_to_rgb(hue, lightness, saturation))
    return colors


def _mmcif_unit_cell(pdb_id):
    """
    Loader of mmCIF unit cell parameters.

    :param pdb_id: PDB id
    :return: pandas table dataframe
    :rtype: dict
    """

    cif_path = path.join(defaults.db_mmcif, pdb_id + '.cif')

    lines = []
    with open(cif_path) as inlines:
        for line in inlines:
            if line.startswith("_cell."):
                lines.append(line.split('.')[1].rstrip())

    l = [i.split() for i in lines]
    d = {k: v for k, v in l}

    return d


def fractional_to_cartesian(coords, pdb_id, matrix_only=False):
    """
    Converts fractional unit cell coords to cartesian.

    :param coords: Atom coordinates
    :param pdb_id: PDB id
    :param matrix_only: boolean
    :return: cartesian coordinates
    :rtype: np.array
    """

    # retrieve and parse unit cell parameters
    d = _mmcif_unit_cell(pdb_id)
    a2r = np.pi / 180.
    alpha = a2r * float(d['angle_alpha'])
    beta = a2r * float(d['angle_beta'])
    gamma = a2r * float(d['angle_gamma'])
    a = float(d['length_a'])
    b = float(d['length_b'])
    c = float(d['length_c'])

    # unit cell volume
    v = np.sqrt(1 - np.cos(alpha) * np.cos(alpha) - np.cos(beta) * np.cos(beta) -
                np.cos(gamma) * np.cos(gamma) + 2 * np.cos(alpha) * np.cos(beta) * np.cos(gamma))

    # build the transformation matrix
    tr = np.matrix([
        [a, b * np.cos(gamma), c * np.cos(beta)],
        [0, b * np.sin(gamma),
         c * ((np.cos(alpha) - np.cos(beta) * np.cos(gamma)) / np.sin(gamma))],
        [0, 0, c * (v / np.sin(gamma))]
    ])

    if matrix_only:
        return tr

    # now apply the transformation to the coordinates
    # TODO: type check this?
    coords = np.matrix(coords)
    coords = coords * tr

    # return the Nx3 results
    return np.array(coords)


def autoscale_axes(xyz, margin=5):
    """
    Auto scales the xyz axes by a margin.

    :param xyz: Atom coordinates
    :param margin: spacial margin size/length
    :return: array
    """

    x = xyz[:, 0]
    y = xyz[:, 1]
    z = xyz[:, 2]

    rx = max(x) - min(x)
    ry = max(y) - min(y)
    rz = max(z) - min(z)

    max_range = max([rx, ry, rz]) + margin

    pad = []
    for i in [rx, ry, rz]:
        pad.append((max_range - i) / 2)

    return [[max(x) + pad[0], min(x) - pad[0]],
            [max(y) + pad[1], min(y) - pad[1]],
            [max(z) + pad[2], min(z) - pad[2]]]


def fetch_files(identifier, directory=None, sources=("cif", "dssp", "sifts")):
    """
    Small routine to fetch data files from their respective repositories.

    Use defaults to fetch files from servers. Defaults server are defined in
     the default config.txt. Returns None since it has side effects.

    Created on 11:41 24/07/15 2015
    :param identifier: protein identifier as PDB identifier
    :param directory: path to download. The default downloads all files to
     default.temp folder. If is a string and valid path downloads all files to
     that folder. If its a iterable and all valid path downloads to the
     respective folders
    :param sources: where to fetch the data. Must be in the config file.
    :return: None
    """
    if isinstance(sources, str):
        sources = [sources]
    if not directory:
        directory = defaults.temp
    elif isinstance(directory, str):
        if not os.path.isdir(directory):
            raise IOError(directory + " is not a valid path.")
        directory = [directory] * len(sources)
    elif hasattr(directory, "__iter__"):
        if len(directory) != len(sources):
            raise IOError(directory + " you need one directory for each source,"
                                      "or a path for all.")
        for d in directory:
            if not os.path.isdir(d):
                raise IOError(d + " is not a valid path.")
    else:
        raise TypeError('Unidentified source|directory combination.')

    result = []
    for source, destination in zip(sources, directory):
        filename = identifier + getattr(defaults, source + '_extension')
        url = getattr(defaults, source + '_fetch') + filename
        try:
            urllib.urlretrieve(url, destination + filename)
        except IOError as e:
            log.error('Unable to retrieve {} for {}'.format(url, str(e)))
            raise
        if filename.endswith('.gz'):
            with gzip.open(destination + filename, 'rb') as input_f, \
                    open(destination + filename.replace('.gz', ''),
                         'wb') as output_f:
                shutil.copyfileobj(input_f, output_f)
                filename = filename.replace('.gz', '')
        result.append(destination + filename)
    return result


def confirm_column_types(table):
    """
    Check a table's column types against a defined column name/type dictionary
    and correct them if necessary.

    :param table: A pandas data frame produced by a to_* function
    :return: A pandas data frame of the same data with correct column types

    .. note::
    There are fewer pandas `dtypes` than the corresponding numpy type classes, but all numpy types
    can be accommodated.

    NaNs and Upcasting:
    The upcasting of dtypes on columns that contain NaNs has been an issue and can lead to
    inconsistencies between the column types of different tables that contain equivalent data.
    E.g., a `merged_table` from a PDB entry may have NaNs in UniProt_dbResNum and so is cast to
    float64 whilst a UniProt variants table will have no NaNs in this field and so remains int64
    by default. The main issue here is that it creates additional work for merging these tables as
    the keys must be of the same type. It's also a problem if you want to test elements say for
    example you expect to be testing integer equality but the values have been coerced to floats.

    Ideally then we need to ensure that all equivalent column types are by default the least
    generic dtype that can contain all possible values that can be seen in the column, i.e. if
    NaNs are possible then even when not present, a column of integers that can contain NaNs
    should always be at least float.

    dtypes and element types:
    It seems that coercion to certain dtypes alters the element types too. For instance, int64 ->
    float64 will make an equivalent change to individual value types. However, the original element
    types can be preserved with the generic `object` dtype, so this will be used in preference for
    integer columns that can contain NaNs.
    """

    column_types_long = {
        # SIFTs mappings
        'CATH_dbAccessionId': 'string',
        'CATH_dbChainId': 'string',
        'CATH_dbCoordSys': 'string',
        'CATH_dbResName': 'string',
        'CATH_dbResNum': 'string',
        'InterPro_dbAccessionId': 'string',
        'InterPro_dbCoordSys': 'string',
        'InterPro_dbEvidence': 'string',
        'InterPro_dbResName': 'string',
        'InterPro_dbResNum': 'string',
        'NCBI_dbAccessionId': 'string',
        'NCBI_dbCoordSys': 'string',
        'NCBI_dbResName': 'string',
        'NCBI_dbResNum': 'string',
        'PDB_dbAccessionId': 'string',
        'PDB_dbChainId': 'string',
        'PDB_dbCoordSys': 'string',
        'PDB_dbResName': 'string',
        'PDB_dbResNum': 'string',
        'Pfam_dbAccessionId': 'string',
        'Pfam_dbCoordSys': 'string',
        'Pfam_dbResName': 'string',
        'Pfam_dbResNum': 'string',
        'REF_codeSecondaryStructure': 'string',
        'REF_dbCoordSys': 'string',
        'REF_dbResName': 'string',
        'REF_dbResNum': 'string',
        'REF_nameSecondaryStructure': 'string',
        'UniProt_dbAccessionId': 'string',
        'UniProt_dbCoordSys': 'string',
        'UniProt_dbResName': 'string',
        'UniProt_dbResNum': 'string',
        # mmCIF fields
        'auth_asym_id': 'string',
        'auth_atom_id': 'string',
        'auth_comp_id': 'string',
        'auth_seq_id': 'string',
        'B_iso_or_equiv': 'float',
        'B_iso_or_equiv_esd': 'float',
        'Cartn_x': 'float',
        'Cartn_x_esd': 'float',
        'Cartn_y': 'float',
        'Cartn_y_esd': 'float',
        'Cartn_z': 'float',
        'Cartn_z_esd': 'float',
        'label_alt_id': 'string',
        'label_asym_id': 'string',
        'label_atom_id': 'string',
        'label_comp_id': 'string',
        'label_entity_id': 'string',
        'label_seq_id': 'integer',
        'occupancy': 'float',
        'occupancy_esd': 'float',
        'pdbe_label_seq_id': 'integer',
        'pdbx_formal_charge': 'integer',
        'pdbx_PDB_ins_code': 'string',
        'pdbx_PDB_model_num': 'integer',
        'type_symbol': 'string',
        'group_PDB': 'string',
        'id': 'string',
        # DSSP
        'chain_id': 'string',
        'aa': 'string',
        'ss': 'string',
        'acc': 'float',
        'phi': 'float',
        'psi': 'float',
        # Merged table
        'dssp_aa': 'string',
        'cif_aa': 'string',
        'sifts_aa': 'string',
        # UniProt variant table
        'resn': 'string',
        'mut': 'string',
        'disease': 'string',
        # UniProt variants table 2
        'translation': 'string',
        'id': 'string',
        'start': 'string',
        'residues': 'string',
        # Derived boolean columns
        'is_expression_tag': 'bool',
        'is_not_observed': 'bool'
    }

    type_to_dtype = {
        'string': 'object',
        'float': 'float64',
        'integer': 'int64',
        'bool': 'bool',
        'O': 'object'
    }

    type_to_dtype_if_contains_nan = {
        'string': 'object',
        'float': 'float64',
        'integer': 'object',
        'bool': 'object',
        'O': 'object'
    }

    # Columns in this dictionary will undergo `.replace(value[0], value[1])`
    column_replacements = {
        'Cartn_x_esd': ['?', np.nan],
        'Cartn_y_esd': ['?', np.nan],
        'Cartn_z_esd': ['?', np.nan],
        'occupancy_esd': ['?', np.nan],
        'B_iso_or_equiv_esd': ['?', np.nan]
    }

    for column in table:
        type_should_be = column_types_long.get(column)

        # Get dtype from column type depending on whether can contain NaN
        can_be_nan = True  # TODO: Either this should be a test or just get rid of the if block
        if can_be_nan:
            dtype_should_be = type_to_dtype_if_contains_nan.get(type_should_be)
        else:
            dtype_should_be = type_to_dtype.get(type_should_be)

        if dtype_should_be is None:
            logging.warning('Column `{}` not recognised'.format(column))
            continue

        # Element replacements as required
        if column in column_replacements:
            to_replace, replacement = column_replacements.get(column)
            logging.debug(
                'Replacing {} with {} in column {}'.format(to_replace, replacement, column))
            table[column] = table[column].replace(to_replace, replacement)

        # Coerce column if neccessary
        current_dtype = table[column].dtype
        if current_dtype != dtype_should_be:
            logging.debug('Coercing `{}` to `{}`'.format(column, dtype_should_be))
            table[column] = table[column].astype(dtype_should_be)

    # Now check that the index is the correct type
    column = table.index.name
    type_should_be = column_types_long.get(column)
    dtype_should_be = type_to_dtype_if_contains_nan.get(type_should_be)
    if dtype_should_be is None:
        logging.warning('Index column `{}` not recognised'.format(column))
    current_dtype = table.index.dtype
    if current_dtype != dtype_should_be:
        logging.debug('Coercing index `{}` to `{}`'.format(column, dtype_should_be))
        table.index = table.index.astype(dtype_should_be)
    return table


def fetch_uniprot_gff(identifier):
    """
    Retrieve UniProt data from the GFF file

    :param identifier: UniProt accession identifier
    :return: pandas table
    """
    url = defaults.http_uniprot + identifier + ".gff"
    cols = "NAME SOURCE TYPE START END SCORE STRAND FRAME GROUP empty".split()

    data = pd.read_table(url, skiprows=2, names=cols)
    groups = data.GROUP.apply(parse_qs)
    groups = pd.DataFrame.from_records(groups)
    data = data.merge(groups, left_index=True, right_index=True)

    return data


def raise_if_not_ok(response):
    if not response.ok:
        response.raise_for_status()


def expand_dataframe(df, expand_column, id_column):
    """
    Take a pandas.DataFrame with a column that contains list elements and expand it so that each list element is in
    its own row.

    :param df: pandas.DataFrame
    :param expand_column: Column to expand on.
    :param id_column: Column to use as a unique key to merge the expanded rows back to the table.
    :return: pandas.DataFrame with an extra column containing the list elements and extra rows as required.
    """

    def expand_row(row, expand_column, id_column):
        column_values = row[expand_column] if isinstance(row[expand_column], list) else [row[expand_column]]
        s = pd.Series(row[id_column], index=list(set(column_values)))
        return s

    expanded_rows = df.apply(expand_row, expand_column=expand_column, id_column=id_column, axis=1).stack()
    expanded_rows = expanded_rows.to_frame().reset_index(level=1, drop=False)
    expanded_rows.columns = [expand_column + '_expanded', id_column]
    #expanded_rows.reset_index(drop=True, inplace=True)

    expanded_df = df.merge(expanded_rows)

    return expanded_df


def list_series_to_tuples(series):
    """
    Convert list elements in a pandas.Series into tuples so that they are hashable.

    :param series: A pandas.Series with list elements
    :return: A pandas.Series with tuple elements
    """
    new_series = series.apply(lambda x: tuple(x) if isinstance(x, list) else x)
    return new_series


def ranges(i):
    """
    Takes a list of ints with potentially consecutive ranges and returns the ranges.

    :param i: List of integers.
    :return: List of tuples of the consecutive ranges.
    """
    ranges = []
    for a, b in itertools.groupby(enumerate(i), lambda (x, y): y - x):
        b = list(b)
        ranges.append((b[0][1], b[-1][1]))
    return ranges


if __name__ == '__main__':
    # testing routines
    pass<|MERGE_RESOLUTION|>--- conflicted
+++ resolved
@@ -18,17 +18,13 @@
 from urlparse import parse_qs
 
 import numpy as np
-import pandas as pd
 import requests
 from Bio import pairwise2
 
 from config import defaults
-<<<<<<< HEAD
 import pandas as pd
 import itertools
-=======
 from library import valid_ensembl_species_variation
->>>>>>> 657aa877
 
 socket.setdefaulttimeout(15)
 log = logging.getLogger(__name__)
@@ -625,6 +621,7 @@
         'acc': 'float',
         'phi': 'float',
         'psi': 'float',
+        'aa': 'string',
         # Merged table
         'dssp_aa': 'string',
         'cif_aa': 'string',
